import React, { useState, useEffect, useMemo, useRef, useCallback } from 'react';

import QuickExpenseModal from '../components/modals/QuickExpenseModal';
import QuickIncomeModal from '../components/modals/QuickIncomeModal';
import QuickInitBalanceModal from '../components/modals/QuickInitBalanceModal';
import QuickInvestmentModal from '../components/modals/QuickInvestmentModal';
import QuickVaultModal from '../components/modals/QuickVaultModal';
import TransactionForm from '../components/forms/TransactionForm';
import ComboBox from '../components/ui/ComboBox';
import DataTable, { TableColumn, TableRowBase } from '../components/ui/DataTable';
import DateInput from '../components/ui/DateInput';
import { useToast } from '../components/ui/Toast';
import { useApp } from '../context/AppContext';
// import { useBackendStatus } from '../context/BackendStatusContext';
import { useQuickCreate } from '../hooks/useQuickCreate';
import {
  transactionApi,
  adminApi,
  actionsApi,
  investmentsApi,
  vaultApi,
} from '../services/api';

type IdType = string | number;
type Transaction = TableRowBase & Record<string, unknown>;
type Option = { value: string; label: string };
type MasterData = Record<string, Option[]>;
// Columns now use the generic TableColumn<Transaction>

const TransactionPage: React.FC = () => {
  const { currency, actions } = useApp() as unknown as {
    currency: string;
    actions: {
      setCurrency: (c: string) => void;
      setError: (m: string | null) => void;
    };
  };
  const { error: showErrorToast, success: showSuccessToast } =
    useToast() as unknown as {
      error: (m: string) => void;
      success: (m: string) => void;
    };
  const [transactions, setTransactions] = useState<Transaction[]>([]);
  const [loading, setLoading] = useState<boolean>(false);
  const [error, setError] = useState<string | null>(null);
  const [showForm, setShowForm] = useState<boolean>(false);
  const [showQuickAdd, setShowQuickAdd] = useState<boolean>(false);
  const [editingTransaction, setEditingTransaction] =
    useState<Transaction | null>(null);
  const [filters] = useState<Record<string, unknown>>({});
  const [masterData, setMasterData] = useState<MasterData>({});
  const [bulkRefreshing, setBulkRefreshing] = useState<boolean>(false);
  const [busyRowIds, setBusyRowIds] = useState<Set<IdType>>(new Set<IdType>());
  const [selectedIds, setSelectedIds] = useState<Set<IdType>>(new Set<IdType>());

  // FX conversion states
  const [fxConversionCache, setFxConversionCache] = useState<Map<string, number>>(new Map());
  const [fxLoadingStates, setFxLoadingStates] = useState<Map<string, boolean>>(new Map());
  const [isQuickExpenseOpen, setIsQuickExpenseOpen] = useState(false);
  const [isQuickIncomeOpen, setIsQuickIncomeOpen] = useState(false);
  const [isQuickVaultOpen, setIsQuickVaultOpen] = useState(false);
  const [isQuickInitOpen, setIsQuickInitOpen] = useState(false);
  const [isQuickInvestmentOpen, setIsQuickInvestmentOpen] = useState(false);
  const [isQuickMenuOpen, setIsQuickMenuOpen] = useState(false);
  const quickMenuRef = useRef<HTMLDivElement | null>(null);

  const { createExpense, createIncome, createVault, createInvestment, isLoading: _isQuickLoading, error: quickError } = useQuickCreate();

  const todayStr = useMemo(() => new Date().toISOString().split('T')[0], []);

  // Ensure any date string includes time (RFC 3339). If only YYYY-MM-DD provided, append current time.
  const toISODateTime = (value?: string): string => {
    if (!value) return new Date().toISOString();
    const s = String(value);
    if (s.includes('T')) return s;
    const timePart = new Date().toISOString().split('T')[1];
    return `${s}T${timePart}`;
  };

  // Load transactions and master data on mount
  const loadMasterData = useCallback(async (): Promise<void> => {
    try {
      const [types, accounts, assets, tags] = await Promise.all([
        adminApi.listTypes(),
        adminApi.listAccounts(),
        adminApi.listAssets(),
        adminApi.listTags(),
      ]) as [unknown[], unknown[], unknown[], unknown[]];

      setMasterData({
        type: (types ?? []).map((t: unknown) => ({
          value: String((t as { name: string }).name),
          label: (t as { description?: string }).description ?? String((t as { name: string }).name),
        })),
        account: (accounts ?? []).map((a: unknown) => ({
          value: String((a as { name: string }).name),
          label: `${String((a as { name: string }).name)} (${String((a as { type: string }).type)})`,
        })),
        asset: (assets ?? []).map((a: unknown) => ({
          value: String((a as { symbol: string }).symbol),
          label: `${String((a as { symbol: string }).symbol)} - ${String((a as { name?: string }).name ?? '')}`,
        })),
        tag: (tags ?? []).map((t: unknown) => ({
          value: String((t as { name: string }).name),
          label: `${String((t as { name: string }).name)} (${String((t as { category?: string }).category ?? '')})`,
        })),
        counterparty: [],
      });
    } catch (err: unknown) {
      const message = err instanceof Error ? err.message : 'Failed to load master data';
      console.error(message);
    }
  }, []);

  const loadTransactions = useCallback(async (): Promise<void> => {
    try {
      setLoading(true);
      setError(null);

      // Request FX-enhanced data with USD and VND conversion
      const fxFilters = {
        ...filters,
        currencies: 'USD,VND' // Request FX conversion for both currencies
      };

      const data = await transactionApi.list(fxFilters) as unknown[];

      // Handle both TransactionWithFX and basic Transaction responses
      if (data && data.length > 0 && 'fx_rates' in (data[0] as any)) {
        // FX-enhanced response
        setTransactions(data as Transaction[]);
      } else {
        // Fallback to basic response for backwards compatibility
        setTransactions(data as Transaction[]);
      }
    } catch (err: unknown) {
      const message = err instanceof Error ? err.message : 'Unknown error';
      setError(message);
      actions.setError(message);
    } finally {
      setLoading(false);
    }
  }, [filters, actions]);

  useEffect(() => {
    void loadTransactions();
    void loadMasterData();
  }, [loadTransactions, loadMasterData]);

  // Global keyboard shortcut: 'n' to toggle Quick Add menu
  useEffect(() => {
    const handler = (e: KeyboardEvent) => {
      if ((e.target as HTMLElement)?.tagName === 'INPUT' || (e.target as HTMLElement)?.tagName === 'TEXTAREA' || (e.target as HTMLElement)?.getAttribute('contenteditable') === 'true') {
        return; // don't hijack typing in inputs
      }
      if (e.key.toLowerCase() === 'n') {
        setIsQuickMenuOpen((s) => !s);
      }
    };
    window.addEventListener('keydown', handler);
    return () => window.removeEventListener('keydown', handler);
  }, []);

  // Click outside to close quick menu
  useEffect(() => {
    const onDocClick = (e: MouseEvent) => {
      if (!isQuickMenuOpen) return;
      if (quickMenuRef.current && !quickMenuRef.current.contains(e.target as Node)) {
        setIsQuickMenuOpen(false);
      }
    };
    document.addEventListener('mousedown', onDocClick);
    return () => document.removeEventListener('mousedown', onDocClick);
  }, [isQuickMenuOpen]);

  // Removed legacy spot_buy auto price hook (Quick Add handles simple flows)


  const handleQuickExpenseSubmit = async (data: unknown): Promise<void> => {
    const transactionData = data as Record<string, unknown>;
    try {
      await createExpense(transactionData);
      await loadTransactions();
      actions.setError(null);
      showSuccessToast('Expense added');
    } catch (e: unknown) {
      const msg = (e as { message?: string } | null)?.message ?? 'Failed to add expense';
      actions.setError(msg);
      showErrorToast(msg);
      throw e;
    }
  };

  const handleQuickIncomeSubmit = async (data: unknown): Promise<void> => {
    const transactionData = data as Record<string, unknown>;
    try {
      await createIncome(transactionData);
      await loadTransactions();
      actions.setError(null);
      showSuccessToast('Income added');
    } catch (e: unknown) {
      const msg = (e as { message?: string } | null)?.message ?? 'Failed to add income';
      actions.setError(msg);
      showErrorToast(msg);
      throw e;
    }
  };

  const handleQuickVaultSubmit = async (data: unknown): Promise<void> => {
    const vaultData = data as Record<string, unknown>;
    try {
      await createVault(vaultData);
      showSuccessToast('Vault created');
      actions.setError(null);
    } catch (e: unknown) {
      const msg = (e as { message?: string } | null)?.message ?? 'Failed to create vault';
      actions.setError(msg);
      showErrorToast(msg);
      throw e;
    }
  };

  const handleQuickInvestmentSubmit = async (data: unknown): Promise<void> => {
    const investmentData = data as Record<string, unknown>;
    try {
      const vaultId = investmentData.vaultId as string | undefined;
      if (vaultId) {
        const { quantity, cost } = investmentData as { quantity: number; cost: number };
        await vaultApi.depositToVault(vaultId, { quantity, cost });
      } else {
        await createInvestment(investmentData);
      }
      await loadTransactions();
      actions.setError(null);
      showSuccessToast(vaultId ? 'Vault deposit recorded' : 'Investment recorded');
    } catch (e: unknown) {
      const msg = (e as { message?: string } | null)?.message ?? ((investmentData.vaultId ? 'Failed to record vault deposit' : 'Failed to record investment') as string);
      actions.setError(msg);
      showErrorToast(msg);
      throw e;
    }
  };

  const handleQuickInitSubmit = async (data: unknown): Promise<void> => {
    const params = data as Record<string, unknown>;
    try {
      await actionsApi.perform('init_balance', params);
      await loadTransactions();
      actions.setError(null);
      showSuccessToast('Balance initialized');
    } catch (e: unknown) {
      const msg = (e as { message?: string } | null)?.message ?? 'Failed to initialize balance';
      actions.setError(msg);
      showErrorToast(msg);
      throw e;
    }
  };

  // Quick Add helpers (reuse existing toISODateTime defined above for actions)

  type QuickAddData = {
    date: string;
    type: string;
    asset: string;
    account: string;
    quantity: string;
    price_local?: string;
    counterparty?: string;
    tag?: string;
    note?: string;
    internal_flow?: boolean;
  };

  const QuickAddForm: React.FC<{ onCreated: (tx: Transaction) => void }> = ({ onCreated }) => {
    const [qa, setQa] = useState<QuickAddData>({
      date: todayStr,
      type: 'expense',
      asset: 'VND',
      account: '',
      quantity: '',
      price_local: '1',
      counterparty: '',
      tag: '',
      note: '',
      internal_flow: false,
    });
    const [invMode, setInvMode] = useState<'none' | 'stake' | 'unstake'>('none');
    const [invAccount, setInvAccount] = useState('');
    const [invHorizon, setInvHorizon] = useState('');
    const [invOpenOptions, setInvOpenOptions] = useState<Option[]>([]);
    const [invId, setInvId] = useState('');
    const [invIdToInfo, setInvIdToInfo] = useState<Record<string, any>>({});
    const [submitting, setSubmitting] = useState(false);
    const [qaError, setQaError] = useState<string | null>(null);
    const number = (s?: string) => (s ? parseFloat(String(s)) : 0);

    // Adjust defaults when type changes
    useEffect(() => {
      const t = String(qa.type || '').toLowerCase();
      if (t === 'expense' || t === 'fee' || t === 'transfer_in' || t === 'transfer_out' || t === 'deposit' || t === 'withdraw') {
        // Treat as 1:1 local unit
        setQa((prev) => ({ ...prev, asset: prev.asset || 'VND', price_local: '1' }));
      }
    }, [qa.type]);

    // Keyboard shortcuts: n to open (handled outside), esc to close, enter to submit
    useEffect(() => {
      const handler = (e: KeyboardEvent) => {
        if (!showQuickAdd) return;
        if (e.key === 'Escape') {
          setShowQuickAdd(false);
        }
      };
      window.addEventListener('keydown', handler);
      return () => window.removeEventListener('keydown', handler);
    }, []);

    const validate = (): string | null => {
      if (!qa.date) return 'Date is required';
      if (!qa.type) return 'Type is required';
      if (!qa.asset) return 'Asset is required';
      if (!qa.account) return 'Account is required';
      if (!qa.quantity || isNaN(number(qa.quantity)) || number(qa.quantity ?? 0) <= 0) return 'Valid quantity is required';
      const t = String(qa.type || '').toLowerCase();
      const needsPrice = t === 'buy' || t === 'sell';
      if (needsPrice && (!qa.price_local || isNaN(number(qa.price_local || '')) || number(qa.price_local || '') <= 0)) return 'Valid price is required';
      if (invMode === 'stake') {
        if (!invAccount) return 'Investment account is required';
      }
      if (invMode === 'unstake') {
        if (!invId) return 'Select an active investment';
      }
      return null;
    };

    const submit = async (addAnother: boolean): Promise<void> => {
      const err = validate();
      if (err) {
        setQaError(err);
        return;
      }
      setQaError(null);
      try {
        setSubmitting(true);
        let created: any = null;
        if (invMode === 'stake') {
          // Stake: create an incoming stake via investment API
          const fxUSD = 1;
          const fxVND = 1;
          const amtLocal = number(qa.quantity) * (number(qa.price_local ?? '1'));
          const amountUSD = amtLocal * fxUSD;
          const amountVND = amtLocal * fxVND;
          const stake = {
            date: toISODateTime(qa.date),
            type: 'stake',
            asset: qa.asset,
            account: invAccount,
            quantity: number(qa.quantity),
            price_local: number(qa.price_local ?? '1'),
            fx_to_usd: fxUSD,
            fx_to_vnd: fxVND,
            amount_usd: amountUSD,
            amount_vnd: amountVND,
            counterparty: qa.counterparty || null,
            tag: qa.tag || null,
            note: qa.note || null,
            horizon: invHorizon || null,
            investment_id: invId || null,
          };
          await investmentsApi.stake(stake);
          // Quick feedback: reload transactions list minimally
          await loadTransactions();
        } else if (invMode === 'unstake') {
          const info = invIdToInfo[invId] || {};
          const unstakeQty = number(qa.quantity);
          const fxUSD = 1;
          const fxVND = 1;
          const amtLocal = unstakeQty * (number(qa.price_local ?? '1'));
          const amountUSD = amtLocal * fxUSD;
          const amountVND = amtLocal * fxVND;
          const unstake = {
            date: toISODateTime(qa.date),
            type: 'unstake',
            asset: info.asset || qa.asset,
            account: info.account || invAccount,
            quantity: unstakeQty,
            price_local: number(qa.price_local ?? '1'),
            fx_to_usd: fxUSD,
            fx_to_vnd: fxVND,
            amount_usd: amountUSD,
            amount_vnd: amountVND,
            counterparty: qa.counterparty || null,
            tag: qa.tag || null,
            note: qa.note || null,
            investment_id: invId,
          };
          await investmentsApi.unstake(unstake);
          await loadTransactions();
        } else {
          // Plain transaction
          const payload: Record<string, any> = {
            date: toISODateTime(qa.date),
            type: qa.type,
            asset: qa.asset,
            account: qa.account,
            quantity: number(qa.quantity),
            price_local: number(qa.price_local ?? '1'),
            counterparty: qa.counterparty || null,
            tag: qa.tag || null,
            note: qa.note || null,
            fx_to_usd: 0,
            fx_to_vnd: 0,
          };
          created = await transactionApi.create(payload);
          if (created) onCreated(created);
        }
        if (addAnother) {
          // Reset amount fields, keep type/account/asset for speed
          setQa((prev) => ({ ...prev, quantity: '', note: '' }));
        } else {
          setShowQuickAdd(false);
        }
        actions.setError(null);
        showSuccessToast('Transaction created');
      } catch (e: any) {
        setQaError((e as { message?: string }).message ?? 'Failed to create');
        actions.setError(e?.message ?? 'Failed to create');
      } finally {
        setSubmitting(false);
      }
    };

    // Amount preview
    const amountLocal = number(qa.quantity) * (number(qa.price_local ?? '1'));

    // Load open investments when entering unstake mode
    useEffect(() => {
      const loadOpen = async () => {
        try {
          const list = (await investmentsApi.list({ is_open: true })) as Array<{ id: string; deposit_date: string; asset: string; account: string; remaining_qty: number; horizon?: string }>;
          const idMap: Record<string, any> = {};
          const options: Option[] = list.map((inv) => {
            idMap[String(inv.id)] = inv;
            const dStr = (() => { const d = new Date(inv.deposit_date); return isNaN(d.getTime()) ? String(inv.deposit_date) : d.toISOString().split('T')[0]; })();
            const hz = inv.horizon ? ` [${inv.horizon}]` : '';
            return { value: String(inv.id), label: `${inv.asset} @ ${inv.account}${hz} — ${dStr} — ${inv.remaining_qty} remaining` } as Option;
          });
          setInvIdToInfo(idMap);
          setInvOpenOptions(options);
        } catch {}
      };
      if (invMode === 'unstake') void loadOpen();
    }, [invMode]);

    return (
      <div className="bg-white border border-gray-200 rounded-md p-4">
        <div className="flex items-center justify-between mb-3">
          <h3 className="text-md font-semibold">Quick Add</h3>
          <div className="flex items-center gap-2">
            <span className="text-sm text-gray-500">Press Esc to close</span>
            <button
              onClick={() => setShowQuickAdd(false)}
              className="px-2 py-1 text-sm rounded border border-gray-300 hover:bg-gray-50"
            >Close</button>
          </div>
        </div>

        {qaError && (
          <div className="mb-3 text-sm text-red-700 bg-red-50 border border-red-200 rounded p-2">{qaError}</div>
        )}

        <div className="grid grid-cols-1 md:grid-cols-2 lg:grid-cols-4 gap-3">
          <DateInput value={qa.date} onChange={(v) => setQa((s) => ({ ...s, date: v }))} />

          <select
            value={qa.type}
            onChange={(e) => setQa((s) => ({ ...s, type: e.target.value }))}
            className="w-full px-3 py-2 border rounded"
          >
            <option value="expense">Expense</option>
            <option value="buy">Buy</option>
            <option value="sell">Sell</option>
            <option value="transfer_in">Transfer In</option>
            <option value="transfer_out">Transfer Out</option>
            <option value="deposit">Deposit</option>
            <option value="withdraw">Withdraw</option>
            <option value="fee">Fee</option>
          </select>

          <ComboBox
            options={masterData.account as Array<{ value: string; label: string }>}
            value={qa.account}
            onChange={(v) => setQa((s) => ({ ...s, account: v }))}
            placeholder="Account"
            allowCreate
            onCreate={async (name) => {
              await adminApi.createAccount({ name, type: 'bank', is_active: true });
              const accounts = await adminApi.listAccounts();
              setMasterData((prev) => ({ ...prev, account: ((accounts as Array<{ name: string; type: string }>) || []).map((a) => ({ value: a.name, label: `${a.name} (${a.type})` })) }));
            }}
          />

          <ComboBox
            options={masterData.asset as Array<{ value: string; label: string }>}
            value={qa.asset}
            onChange={(v) => setQa((s) => ({ ...s, asset: v }))}
            placeholder="Asset"
            allowCreate
            onCreate={async (symbol) => {
              await adminApi.createAsset({ symbol, name: symbol, decimals: 0, is_active: true });
              const assets = await adminApi.listAssets();
              setMasterData((prev) => ({ ...prev, asset: ((assets as Array<{ symbol: string; name: string }>) || []).map((a) => ({ value: a.symbol, label: `${a.symbol} - ${a.name}` })) }));
            }}
          />
        </div>

        <div className="grid grid-cols-1 md:grid-cols-3 gap-3 mt-3">
          <input className="px-3 py-2 border rounded" placeholder="Quantity" type="number" step="any" value={qa.quantity}
            onChange={(e) => setQa((s) => ({ ...s, quantity: e.target.value }))} />
          {(qa.type === 'buy' || qa.type === 'sell') && (
            <input className="px-3 py-2 border rounded" placeholder="Price (Local)" type="number" step="any" value={qa.price_local}
              onChange={(e) => setQa((s) => ({ ...s, price_local: e.target.value }))} />
          )}
          {!(qa.type === 'buy' || qa.type === 'sell') && (
            <input className="px-3 py-2 border rounded bg-gray-50" placeholder="Price (Local)" value={qa.price_local} readOnly />
          )}
        </div>

        {/* Investment section (optional) */}
        <div className="mt-4">
          <div className="flex items-center gap-3 mb-2">
            <label className="text-sm text-gray-700">Investment</label>
            <select className="px-2 py-1 border rounded text-sm" value={invMode} onChange={(e) => setInvMode(e.target.value as any)}>
              <option value="none">None</option>
              <option value="stake">Stake (open/add)</option>
              <option value="unstake">Unstake (close/partial)</option>
            </select>
          </div>
          {invMode === 'stake' && (
            <div className="grid grid-cols-1 md:grid-cols-3 gap-3">
              <ComboBox
                options={masterData.account.filter((a: unknown) => (a as { type: string }).type === 'investment') as Array<{ value: string; label: string }>}
                value={invAccount}
                onChange={(v) => setInvAccount(String(v))}
                placeholder="Investment Account"
                allowCreate
                onCreate={async (name) => {
                  await adminApi.createAccount({ name, type: 'investment', is_active: true });
                  const accounts = await adminApi.listAccounts();
                  setMasterData((prev) => ({ ...prev, account: ((accounts as Array<{ name: string; type: string }>) || []).map((a) => ({ value: a.name, label: `${a.name} (${a.type})` })) }));
                }}
              />
              <select className="px-3 py-2 border rounded" value={invHorizon} onChange={(e) => setInvHorizon(e.target.value)}>
                <option value="">Horizon (optional)</option>
                <option value="short-term">Short-term</option>
                <option value="long-term">Long-term</option>
              </select>
              <input className="px-3 py-2 border rounded" placeholder="Existing Investment ID (optional)" value={invId}
                onChange={(e) => setInvId(e.target.value)} />
            </div>
          )}
          {invMode === 'unstake' && (
            <div className="grid grid-cols-1 md:grid-cols-3 gap-3">
              <ComboBox
                options={invOpenOptions as any}
                value={invId}
                onChange={(v) => setInvId(String(v))}
                placeholder="Active Investment (required)"
              />
              <input className="px-3 py-2 border rounded" placeholder="Investment Account (optional override)" value={invAccount}
                onChange={(e) => setInvAccount(e.target.value)} />
              <input className="px-3 py-2 border rounded" placeholder="Horizon (optional override)" value={invHorizon}
                onChange={(e) => setInvHorizon(e.target.value)} />
            </div>
          )}
        </div>

        <div className="grid grid-cols-1 md:grid-cols-3 gap-3 mt-3">
          <ComboBox
            options={masterData.tag as Array<{ value: string; label: string }>}
            value={qa.tag || ''}
            onChange={(v) => setQa((s) => ({ ...s, tag: v }))}
            placeholder="Tag (optional)"
            allowCreate
            onCreate={async (name) => {
              await adminApi.createTag({ name, category: 'General', is_active: true });
              const tags = await adminApi.listTags();
              setMasterData((prev) => ({ ...prev, tag: ((tags as Array<{ name: string; category: string }>) || []).map((t) => ({ value: t.name, label: `${t.name} (${t.category})` })) }));
            }}
          />
          <input className="px-3 py-2 border rounded" placeholder="Counterparty (optional)" value={qa.counterparty}
            onChange={(e) => setQa((s) => ({ ...s, counterparty: e.target.value }))} />
          <input className="px-3 py-2 border rounded" placeholder="Note (optional)" value={qa.note}
            onChange={(e) => setQa((s) => ({ ...s, note: e.target.value }))} />
        </div>

        <div className="flex items-center justify-between mt-4">
          <div className="text-sm text-gray-600">Amount (Local): <span className="font-semibold">{amountLocal ? amountLocal.toLocaleString() : '0'}</span></div>
          <div className="flex items-center gap-2">
            <button
              className={`px-4 py-2 text-sm rounded-md text-white ${submitting ? 'bg-gray-400' : 'bg-blue-600 hover:bg-blue-700'}`}
            onClick={() => { void submit(false); }}
              disabled={submitting}
            >Add</button>
            <button
              className={`px-4 py-2 text-sm rounded-md border ${submitting ? 'bg-gray-100' : 'bg-white hover:bg-gray-50'}`}
            onClick={() => { void submit(true); }}
              disabled={submitting}
            >Add & New</button>
            <button
              className="px-4 py-2 text-sm rounded-md border bg-white hover:bg-gray-50"
            onClick={() => { setShowForm(true); setShowQuickAdd(false); }}
            >Advanced…</button>
          </div>
        </div>
      </div>
    );
  };

  // Removed legacy Quick Actions in favor of simplified Quick Add

  const handleCreateTransaction = async (
    transactionData: Record<string, unknown>
  ): Promise<void> => {
    try {
      const newTransaction = (await transactionApi.create(
        transactionData
      )) as Transaction;
      setTransactions((prev) => [newTransaction, ...prev]);
      setShowForm(false);
      actions.setError(null);
      showSuccessToast('Transaction created successfully');
    } catch (err: unknown) {
      const msg = (err as { message?: string } | null)?.message ?? 'Failed to create transaction.';
      actions.setError(msg);
      showErrorToast(msg);
    }
  };

  const handleUpdateTransaction = async (
    transactionData: Record<string, unknown>
  ): Promise<void> => {
    try {
      if (!editingTransaction || editingTransaction.id === undefined) return;
      const updatedTransaction = await transactionApi.update(
        editingTransaction.id,
        transactionData
      );
      setTransactions((prev) =>
        prev.map((tx) =>
          tx.id === editingTransaction.id
            ? (updatedTransaction as Transaction)
            : tx
        )
      );
      setEditingTransaction(null);
      setShowForm(false);
      actions.setError(null);
      showSuccessToast('Transaction updated successfully');
    } catch (err: unknown) {
      const msg = (err as { message?: string } | null)?.message ?? 'Failed to update transaction.';
      actions.setError(msg);
      showErrorToast(msg);
    }
  };

  const handleDeleteTransaction = async (id: IdType): Promise<void> => {
    if (!confirm('Are you sure you want to delete this transaction?')) return;

    try {
      await transactionApi.delete(id);
      setTransactions((prev) => prev.filter((tx) => tx.id !== id));
      actions.setError(null);
      showSuccessToast('Transaction deleted successfully');
    } catch (err: unknown) {
      const msg = (err as { message?: string } | null)?.message ?? 'Unknown error';
      actions.setError(msg);
      showErrorToast('Failed to delete transaction. Please try again.');
    }
  };

  const handleDeleteSelected = async (): Promise<void> => {
    const ids = Array.from(selectedIds).map(String);
    if (ids.length === 0) return;
    if (!confirm(`Delete ${ids.length} selected transaction(s)?`)) return;
    try {
      const res = await transactionApi.deleteMany(ids);
      const deleted = (res as any)?.deleted ?? ids.length;
      setTransactions((prev) => prev.filter((tx) => !(tx.id !== undefined && selectedIds.has(tx.id as IdType))));
      setSelectedIds(new Set());
      actions.setError(null);
      showSuccessToast(`Deleted ${deleted} transaction(s)`);
    } catch (err: any) {
      actions.setError(err?.message ?? 'Unknown error');
      showErrorToast('Failed to delete selected. Please try again.');
    }
  };

  const handleEditClick = (transaction: Transaction): void => {
    setEditingTransaction(transaction);
    setShowForm(true);
  };

  const handleFormCancel = () => {
    setShowForm(false);
    setEditingTransaction(null);
  };

  const handleInlineEdit = async (
    transactionId: IdType,
    field: string,
    newValue: unknown
  ): Promise<void> => {
    try {
      // Find the transaction to update
      const transaction = transactions.find((t) => t.id === transactionId);
      if (!transaction) return;

      console.log('Inline edit:', {
        transactionId,
        field,
        newValue,
      });

      // Update local state optimistically
      const updatedTransaction: Transaction = {
        ...transaction,
        [field]: newValue,
      };
      setTransactions((prev) =>
        prev.map((t) => (t.id === transactionId ? updatedTransaction : t))
      );

      // Make API call to persist changes
      const updateData = { [field]: newValue } as Record<string, unknown>;
      await transactionApi.update(transactionId, updateData);

      actions.setError(null);
      showSuccessToast(`${field} updated successfully`);
    } catch (err: unknown) {
      console.error('Inline edit error:', err);
      const msg = (err as { message?: string } | null)?.message ?? 'Unknown error';
      actions.setError(`Failed to update ${field}: ${msg}`);
      showErrorToast(`Failed to update ${field}. Please try again.`);
      // Reload transactions to revert any optimistic updates
      void loadTransactions();
    }
  };

  // Helper function to get cache key for FX conversion
  const getFXCacheKey = (rowId: string, targetCurrency: string): string => {
    return `${rowId}-${targetCurrency}`;
  };

  // Helper function to convert amount using FX data from API response
  const convertAmountSync = useCallback((
    row: any, // Transaction or TransactionWithFX
    targetCurrency: 'USD' | 'VND'
  ): { amount: number; cashflow: number; isLoading: boolean } => {
    const rowId = String(row?.id ?? 'unknown');
    const cacheKey = getFXCacheKey(rowId, targetCurrency);

    const amountLocal = Number(row?.amount_local ?? 0);
    const localCurrency = row?.local_currency as string || 'USD';
    const cashflowLocal = Number(row?.cashflow_local ?? 0);

    // Check cache first
    if (fxConversionCache.has(cacheKey)) {
      const cachedAmount = fxConversionCache.get(cacheKey)!;
      return {
        amount: cachedAmount,
        cashflow: cachedAmount,
        isLoading: false
      };
    }

    // If same currency, no conversion needed
    if (localCurrency === targetCurrency) {
      return {
        amount: amountLocal,
        cashflow: cashflowLocal,
        isLoading: false
      };
    }

    // Use FX rates from API response if available
    if (row?.fx_rates) {
      const fxRates = row.fx_rates as Record<string, number>;
      const rateKey = `${localCurrency}-${targetCurrency}`;
      const rate = fxRates[rateKey];

      if (rate && rate > 0) {
        const convertedAmount = amountLocal * rate;
        const convertedCashflow = cashflowLocal * rate;

        // Cache the result
        setFxConversionCache(prev => new Map(prev).set(cacheKey, convertedAmount));

        return {
          amount: convertedAmount,
          cashflow: convertedCashflow,
          isLoading: false
        };
      }
    }

    // Fallback: use legacy fields if available (backwards compatibility)
    const amountUsd = Number(row?.amount_usd ?? 0);
    const amountVnd = Number(row?.amount_vnd ?? 0);
    const cashflowUsd = Number(row?.cashflow_usd ?? 0);
    const cashflowVnd = Number(row?.cashflow_vnd ?? 0);

    if (targetCurrency === 'USD' && amountUsd > 0) {
      return {
        amount: amountUsd,
        cashflow: cashflowUsd,
        isLoading: false
      };
    }

    if (targetCurrency === 'VND' && amountVnd > 0) {
      return {
        amount: amountVnd,
        cashflow: cashflowVnd,
        isLoading: false
      };
    }

    // Final fallback to hardcoded rates
    const fallbackRate = targetCurrency === 'USD' ? 1 : 24000;
    const convertedAmount = amountLocal * fallbackRate;
    const convertedCashflow = cashflowLocal * fallbackRate;

    // Cache the fallback result
    setFxConversionCache(prev => new Map(prev).set(cacheKey, convertedAmount));

    return {
      amount: convertedAmount,
      cashflow: convertedCashflow,
      isLoading: false
    };
  }, [fxConversionCache]);

  const columns: TableColumn<Transaction>[] = [
    {
      key: 'date',
      title: 'Date',
      type: 'date',
      editable: true,
      editType: 'date',
    },
    {
      key: 'type',
      title: 'Type',
      editable: true,
      editType: 'select',
      render: (value, _column, row) => {
        // Normalize value
        const type = String(value as string ?? '').toLowerCase();
        const isInternal =
          Boolean((row as Record<string, unknown>)?.internal_flow) &&
          (type === 'transfer_in' || type === 'transfer_out');

        // Categorize types for coloring
        const INFLOW_TYPES = [
          'buy',
          'income',
          'reward',
          'airdrop',
          'transfer_in',
          'repay',
          'interest',
        ];
        const OUTFLOW_TYPES = [
          'sell',
          'expense',
          'fee',
          'repay_borrow',
          'interest_expense',
          'transfer_out',
          'lend',
        ];
        const NEUTRAL_TYPES = ['deposit', 'withdraw', 'borrow'];

        const isInflow = !isInternal && INFLOW_TYPES.includes(type);
        const isOutflow = !isInternal && OUTFLOW_TYPES.includes(type);
        const isNeutral =
          isInternal ||
          NEUTRAL_TYPES.includes(type) ||
          (!isInflow && !isOutflow);

        const cls = isInflow
          ? 'bg-green-100 text-green-800'
          : isOutflow
            ? 'bg-red-100 text-red-800'
            : 'bg-gray-100 text-gray-800';

        const typeLabel = (isInternal ? 'internal' : type || 'unknown')
          .replace(/_/g, ' ')
          .replace(/\b\w/g, (c) => c.toUpperCase());

        return (
          <span
            className={`inline-flex items-center px-2.5 py-0.5 rounded-full text-xs font-medium ${cls}`}
            title={
              isInternal
                ? 'Internal transfer'
                : isNeutral
                  ? 'Neutral cash flow'
                  : isInflow
                    ? 'Inflow'
                    : 'Outflow'
            }
          >
            {typeLabel}
          </span>
        );
      },
    },
    {
      key: 'asset',
      title: 'Asset',
      editable: true,
      editType: 'select',
    },
    {
      key: 'account',
      title: 'Account',
      editable: true,
      editType: 'select',
    },
    {
      key: 'quantity',
      title: 'Quantity',
      type: 'number',
      decimals: 8,
      editable: true,
      editType: 'number',
    },
    {
      key: 'amount',
      title: `Amount (${currency})`,
      type: 'currency',
      currency: currency,
      render: (_value, _column, row) => {
        const numberFormatter = new Intl.NumberFormat('en-US', {
          style: 'currency',
          currency: currency,
        });

        const type = String((row as Record<string, unknown>)?.type ?? '').toLowerCase();
        const isNeutral = ['deposit', 'withdraw', 'borrow'].includes(type);

<<<<<<< HEAD
        // Extract transaction data for dynamic conversion
        const amountLocal = Number((row as Record<string, unknown>)?.amount_local ?? 0);
        const fxToUsd = Number((row as Record<string, unknown>)?.fx_to_usd ?? 1);
        const fxToVnd = Number((row as Record<string, unknown>)?.fx_to_vnd ?? 24000);

        // Fallback to pre-calculated values if conversion data is missing
        const amountUsd = Number((row as Record<string, unknown>)?.amount_usd ?? 0);
        const amountVnd = Number((row as Record<string, unknown>)?.amount_vnd ?? 0);
        const cashflowUsd = Number((row as Record<string, unknown>)?.cashflow_usd ?? 0);
        const cashflowVnd = Number((row as Record<string, unknown>)?.cashflow_vnd ?? 0);

        if (isNeutral) {
          let amt: number;
          if (amountLocal > 0 && (fxToUsd > 0 || fxToVnd > 0)) {
            // Dynamic conversion using historical FX rates
            amt = currency === 'USD'
              ? amountLocal * fxToUsd
              : amountLocal * fxToVnd;
          } else {
            // Fallback to pre-calculated values
            amt = currency === 'USD' ? amountUsd : amountVnd;
          }
          if (!amt) return '-';
=======
        // Use synchronous conversion with stored FX rates
        const { amount: convertedAmount, cashflow: convertedCashflow, isLoading } =
          convertAmountSync(row, currency as 'USD' | 'VND');

        // For zero amounts, return dash
        if (convertedAmount === 0 && convertedCashflow === 0) {
          return '-';
        }

        // Display converted amounts
        if (isNeutral) {
>>>>>>> 35264dbb
          return (
            <span className="font-medium text-gray-800">
              {numberFormatter.format(convertedAmount)}
            </span>
          );
        }

<<<<<<< HEAD
        let cashflow: number;
        if (amountLocal > 0 && (fxToUsd > 0 || fxToVnd > 0)) {
          // Dynamic conversion using historical FX rates
          cashflow = currency === 'USD'
            ? amountLocal * fxToUsd
            : amountLocal * fxToVnd;
        } else {
          // Fallback to pre-calculated values
          cashflow = currency === 'USD' ? cashflowUsd : cashflowVnd;
        }
        if (!cashflow) return '-';
        const isPositive = cashflow > 0;
        const formatted = numberFormatter.format(Math.abs(cashflow));
=======
        const isPositive = convertedCashflow > 0;
        const formatted = numberFormatter.format(Math.abs(convertedCashflow));
>>>>>>> 35264dbb
        const sign = isPositive ? '+' : '-';
        const cls = isPositive ? 'text-green-700' : 'text-red-700';
        return (
          <span className={`font-medium ${cls}`}>{`${sign}${formatted}`}</span>
        );
      },
    },
    {
      key: 'counterparty',
      title: 'Counterparty',
      editable: true,
      editType: 'text',
    },
    {
      key: 'tag',
      title: 'Tag',
      editable: true,
      editType: 'select',
    },
    // Actions column handled by DataTable's built-in actions prop
  ];

  if (showForm) {
    return (
      <div className="px-4 py-6 sm:px-0">
        <div className="mb-6">
          <button
            onClick={handleFormCancel}
            className="inline-flex items-center text-sm text-gray-500 hover:text-gray-700"
          >
            <svg
              className="w-4 h-4 mr-1"
              fill="none"
              stroke="currentColor"
              viewBox="0 0 24 24"
            >
              <path
                strokeLinecap="round"
                strokeLinejoin="round"
                strokeWidth={2}
                d="M15 19l-7-7 7-7"
              />
            </svg>
            Back to Transactions
          </button>
        </div>

        <TransactionForm
          transaction={editingTransaction as any}
          onSubmit={
            editingTransaction
              ? handleUpdateTransaction
              : handleCreateTransaction
          }
          onCancel={handleFormCancel}
        />
      </div>
    );
  }

  return (
    <div className="px-4 py-6 sm:px-0">
      {/* Header */}
      <div className="mb-6">
        <div className="flex justify-between items-center">
          <div>
            <h1
              className="text-2xl font-bold text-gray-900"
              data-testid="transactions-page-title"
            >
              Transactions
            </h1>
            <p className="mt-1 text-sm text-gray-500">
              Track your financial transactions with dual currency valuation and
              comprehensive reporting.
            </p>
          </div>
          <div className="flex items-center space-x-3">
            <div className="relative" ref={quickMenuRef}>
              <button
                onClick={() => setIsQuickMenuOpen((s) => !s)}
                className="inline-flex items-center px-4 py-2 border border-transparent text-sm font-medium rounded-md text-white bg-blue-600 hover:bg-blue-700 focus:outline-none focus:ring-2 focus:ring-blue-500 focus:ring-offset-2"
                title="Quick Add (N)"
              >
                <svg
                  className="w-4 h-4 mr-2"
                  fill="none"
                  stroke="currentColor"
                  viewBox="0 0 24 24"
                >
                  <path strokeLinecap="round" strokeLinejoin="round" strokeWidth={2} d="M12 4v16m8-8H4" />
                </svg>
                Quick Add
                <svg className="w-4 h-4 ml-2" viewBox="0 0 20 20" fill="currentColor">
                  <path fillRule="evenodd" d="M5.23 7.21a.75.75 0 011.06.02L10 11.173l3.71-3.942a.75.75 0 111.08 1.04l-4.243 4.5a.75.75 0 01-1.08 0l-4.243-4.5a.75.75 0 01.02-1.06z" clipRule="evenodd" />
                </svg>
              </button>
              {isQuickMenuOpen && (
                <div className="absolute right-0 mt-2 w-44 rounded-md shadow-lg bg-white ring-1 ring-black ring-opacity-5 z-10">
                  <div className="py-1">
                    <button className="w-full text-left px-4 py-2 text-sm hover:bg-gray-50" onClick={() => { setIsQuickMenuOpen(false); setIsQuickExpenseOpen(true); }}>Expense</button>
                    <button className="w-full text-left px-4 py-2 text-sm hover:bg-gray-50" onClick={() => { setIsQuickMenuOpen(false); setIsQuickIncomeOpen(true); }}>Income</button>
                    <button className="w-full text-left px-4 py-2 text-sm hover:bg-gray-50" onClick={() => { setIsQuickMenuOpen(false); setIsQuickVaultOpen(true); }}>New Vault</button>
                    <button className="w-full text-left px-4 py-2 text-sm hover:bg-gray-50" onClick={() => { setIsQuickMenuOpen(false); setIsQuickInitOpen(true); }}>Init Balance</button>
                    <button className="w-full text-left px-4 py-2 text-sm hover:bg-gray-50" onClick={() => { setIsQuickMenuOpen(false); setIsQuickInvestmentOpen(true); }}>New Investment</button>
                  </div>
                </div>
              )}
            </div>
            <button
              onClick={() => setShowForm(true)}
              className="inline-flex items-center px-4 py-2 border border-transparent text-sm font-medium rounded-md text-white bg-blue-600 hover:bg-blue-700 focus:outline-none focus:ring-2 focus:ring-blue-500 focus:ring-offset-2"
            >
              <svg
                className="w-4 h-4 mr-2"
                fill="none"
                stroke="currentColor"
                viewBox="0 0 24 24"
              >
                <path
                  strokeLinecap="round"
                  strokeLinejoin="round"
                  strokeWidth={2}
                  d="M12 4v16m8-8H4"
                />
              </svg>
              New Transaction
            </button>
            <button
              onClick={handleDeleteSelected}
              className={`inline-flex items-center px-4 py-2 border border-transparent text-sm font-medium rounded-md text-white ${selectedIds.size > 0 ? 'bg-red-600 hover:bg-red-700' : 'bg-gray-400 cursor-not-allowed'}`}
              disabled={selectedIds.size === 0}
              title={selectedIds.size === 0 ? 'Select rows to delete' : 'Delete selected'}
            >
              <svg className="w-4 h-4 mr-2" viewBox="0 0 24 24" fill="none" stroke="currentColor">
                <path strokeLinecap="round" strokeLinejoin="round" strokeWidth={2} d="M19 7l-.867 12.142A2 2 0 0116.138 21H7.862a2 2 0 01-1.995-1.858L5 7m5 4v6m4-6v6M9 7V5a2 2 0 012-2h2a2 2 0 012 2v2m-9 0h10" />
              </svg>
              Delete Selected
            </button>
            <button
              onClick={async () => {
                try {
                  setBulkRefreshing(true);
                  await adminApi.recalcFX(false);
                  await loadTransactions();
                  showSuccessToast('Refreshed derived fields (missing only)');
                } catch (e) {
                  showErrorToast('Refresh failed');
                } finally {
                  setBulkRefreshing(false);
                }
              }}
              className={`inline-flex items-center px-4 py-2 border border-gray-300 text-sm font-medium rounded-md text-gray-700 bg-white hover:bg-gray-50 focus:outline-none focus:ring-2 focus:ring-blue-500 focus:ring-offset-2 ${bulkRefreshing ? 'opacity-70 cursor-not-allowed' : ''}`}
              disabled={bulkRefreshing}
            >
              {bulkRefreshing ? (
                <svg
                  className="w-4 h-4 mr-2 animate-spin"
                  viewBox="0 0 24 24"
                  fill="none"
                  stroke="currentColor"
                >
                  <circle
                    className="opacity-25"
                    cx="12"
                    cy="12"
                    r="10"
                    stroke="currentColor"
                    strokeWidth="4"
                  />
                  <path
                    className="opacity-75"
                    fill="currentColor"
                    d="M4 12a8 8 0 018-8V0C5.373 0 0 5.373 0 12h4z"
                  />
                </svg>
              ) : (
                <svg
                  className="w-4 h-4 mr-2"
                  viewBox="0 0 24 24"
                  fill="none"
                  stroke="currentColor"
                >
                  <path
                    strokeLinecap="round"
                    strokeLinejoin="round"
                    strokeWidth={2}
                    d="M4 4v6h6M20 20v-6h-6M5 19A9 9 0 0019 5"
                  />
                </svg>
              )}
              {bulkRefreshing ? 'Refreshing...' : 'Refresh'}
            </button>
            <button className="inline-flex items-center px-4 py-2 border border-gray-300 text-sm font-medium rounded-md text-gray-700 bg-white hover:bg-gray-50 focus:outline-none focus:ring-2 focus:ring-blue-500 focus:ring-offset-2">
              Export
            </button>
          </div>
        </div>
      </div>

      {/* Quick Add Panel */}
      {/* Replace inline Quick Add panel with modals: leaving toggle available for power users */}
      {false && showQuickAdd && (
        <div className="mb-6">
          <QuickAddForm onCreated={(tx) => setTransactions((prev) => [tx, ...prev])} />
        </div>
      )}

      {/* Currency Toggle */}
      <div className="mb-6">
        <div className="inline-flex rounded-md shadow-sm">
          <button
          onClick={() => actions.setCurrency('USD')}
            className={`px-4 py-2 text-sm font-medium border rounded-l-md focus:outline-none focus:ring-2 focus:ring-blue-500 focus:ring-offset-2 ${currency === 'USD'
              ? 'bg-blue-600 text-white border-blue-600'
              : 'bg-white text-gray-700 border-gray-300 hover:bg-gray-50'
              }`}
          >
            USD View
          </button>
          <button
          onClick={() => actions.setCurrency('VND')}
            className={`px-4 py-2 text-sm font-medium border-t border-b border-r rounded-r-md focus:outline-none focus:ring-2 focus:ring-blue-500 focus:ring-offset-2 ${currency === 'VND'
              ? 'bg-blue-600 text-white border-blue-600'
              : 'bg-white text-gray-700 border-gray-300 hover:bg-gray-50'
              }`}
          >
            VND View
          </button>
        </div>
      </div>

      {/* Quick Actions removed */}

      {/* Transactions Table */}
      <DataTable
        data={transactions}
        columns={columns}
        loading={loading}
        error={error}
        emptyMessage="No transactions found. Create your first transaction above."
        editable={true}
        onCellEdit={handleInlineEdit}
        masterData={masterData}
        onRowClick={null}
        actions={['edit', 'delete', 'recalc']}
        onEdit={handleEditClick}
        onDelete={handleDeleteTransaction}
        busyRowIds={busyRowIds}
        selectableRows={true}
        selectedIds={selectedIds}
        onToggleRow={(id, checked) => {
          setSelectedIds((s) => {
            const next = new Set(s);
            if (checked) next.add(id as IdType); else next.delete(id as IdType);
            return next;
          });
        }}
        onToggleAll={(checked, visibleIds) => {
          setSelectedIds((s) => {
            const next = new Set(s);
            for (const id of visibleIds) {
              if (checked) next.add(id as IdType); else next.delete(id as IdType);
            }
            return next;
          });
        }}
        onRecalc={async (row) => {
          try {
            setBusyRowIds((s) => {
              const next = new Set(s);
              next.add((row).id as IdType);
              return next;
            });
            const updated = await transactionApi.recalc(String((row).id), false);
            if (updated) {
              setTransactions((prev) =>
                prev.map((t) =>
                  t.id === (row).id ? (updated as Transaction) : t
                )
              );
              showSuccessToast('Row refreshed');
            } else {
              await loadTransactions();
            }
          } catch (e) {
            showErrorToast('Row refresh failed');
          } finally {
            setBusyRowIds((s) => {
              const next = new Set(s);
              next.delete((row).id as IdType);
              return next;
            });
          }
        }}
      />

      <QuickExpenseModal
        isOpen={isQuickExpenseOpen}
        onClose={() => setIsQuickExpenseOpen(false)}
        onSubmit={handleQuickExpenseSubmit}
      />
      <QuickIncomeModal
        isOpen={isQuickIncomeOpen}
        onClose={() => setIsQuickIncomeOpen(false)}
        onSubmit={handleQuickIncomeSubmit}
      />
      <QuickVaultModal
        isOpen={isQuickVaultOpen}
        onClose={() => setIsQuickVaultOpen(false)}
        onSubmit={handleQuickVaultSubmit}
      />
      <QuickInvestmentModal
        isOpen={isQuickInvestmentOpen}
        onClose={() => setIsQuickInvestmentOpen(false)}
        onSubmit={handleQuickInvestmentSubmit}
      />
      <QuickInitBalanceModal
        isOpen={isQuickInitOpen}
        onClose={() => setIsQuickInitOpen(false)}
        onSubmit={handleQuickInitSubmit}
      />
      {quickError && (
        <div className="mt-3 text-sm text-red-700">{quickError}</div>
      )}
    </div>
  );
};

export default TransactionPage;<|MERGE_RESOLUTION|>--- conflicted
+++ resolved
@@ -951,31 +951,6 @@
         const type = String((row as Record<string, unknown>)?.type ?? '').toLowerCase();
         const isNeutral = ['deposit', 'withdraw', 'borrow'].includes(type);
 
-<<<<<<< HEAD
-        // Extract transaction data for dynamic conversion
-        const amountLocal = Number((row as Record<string, unknown>)?.amount_local ?? 0);
-        const fxToUsd = Number((row as Record<string, unknown>)?.fx_to_usd ?? 1);
-        const fxToVnd = Number((row as Record<string, unknown>)?.fx_to_vnd ?? 24000);
-
-        // Fallback to pre-calculated values if conversion data is missing
-        const amountUsd = Number((row as Record<string, unknown>)?.amount_usd ?? 0);
-        const amountVnd = Number((row as Record<string, unknown>)?.amount_vnd ?? 0);
-        const cashflowUsd = Number((row as Record<string, unknown>)?.cashflow_usd ?? 0);
-        const cashflowVnd = Number((row as Record<string, unknown>)?.cashflow_vnd ?? 0);
-
-        if (isNeutral) {
-          let amt: number;
-          if (amountLocal > 0 && (fxToUsd > 0 || fxToVnd > 0)) {
-            // Dynamic conversion using historical FX rates
-            amt = currency === 'USD'
-              ? amountLocal * fxToUsd
-              : amountLocal * fxToVnd;
-          } else {
-            // Fallback to pre-calculated values
-            amt = currency === 'USD' ? amountUsd : amountVnd;
-          }
-          if (!amt) return '-';
-=======
         // Use synchronous conversion with stored FX rates
         const { amount: convertedAmount, cashflow: convertedCashflow, isLoading } =
           convertAmountSync(row, currency as 'USD' | 'VND');
@@ -987,7 +962,6 @@
 
         // Display converted amounts
         if (isNeutral) {
->>>>>>> 35264dbb
           return (
             <span className="font-medium text-gray-800">
               {numberFormatter.format(convertedAmount)}
@@ -995,24 +969,8 @@
           );
         }
 
-<<<<<<< HEAD
-        let cashflow: number;
-        if (amountLocal > 0 && (fxToUsd > 0 || fxToVnd > 0)) {
-          // Dynamic conversion using historical FX rates
-          cashflow = currency === 'USD'
-            ? amountLocal * fxToUsd
-            : amountLocal * fxToVnd;
-        } else {
-          // Fallback to pre-calculated values
-          cashflow = currency === 'USD' ? cashflowUsd : cashflowVnd;
-        }
-        if (!cashflow) return '-';
-        const isPositive = cashflow > 0;
-        const formatted = numberFormatter.format(Math.abs(cashflow));
-=======
         const isPositive = convertedCashflow > 0;
         const formatted = numberFormatter.format(Math.abs(convertedCashflow));
->>>>>>> 35264dbb
         const sign = isPositive ? '+' : '-';
         const cls = isPositive ? 'text-green-700' : 'text-red-700';
         return (
