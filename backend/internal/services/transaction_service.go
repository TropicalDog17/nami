--- conflicted
+++ resolved
@@ -307,37 +307,6 @@
 	}
 }
 
-<<<<<<< HEAD
-	localCurrency := tx.LocalCurrency
-	date := tx.Date
-
-	// Skip FX rate population for cryptocurrency or USD transactions
-	// Cryptocurrencies don't have FX rates - they have prices in other currencies
-	// USD transactions don't need USD conversion
-	if models.IsCryptocurrency(tx.Asset) || localCurrency == "USD" {
-		// For USD transactions and cryptocurrencies, set appropriate rates
-		if needsUSD {
-			if localCurrency == "USD" {
-				tx.FXToUSD = decimal.NewFromInt(1) // USD to USD rate is 1
-			} else {
-				// For crypto priced in USD, set to 1 to avoid errors
-				tx.FXToUSD = decimal.NewFromInt(1)
-			}
-		}
-		if needsVND && localCurrency == "USD" {
-			// For USD to VND, we still need to fetch the rate
-		} else if needsVND && models.IsCryptocurrency(tx.Asset) {
-			// For crypto, set to 1 to avoid errors (valuation via price providers)
-			tx.FXToVND = decimal.NewFromInt(1)
-		}
-		// For USD transactions that need VND rate, continue to fetch below
-		if localCurrency == "USD" && !needsVND {
-			return nil
-		}
-		if models.IsCryptocurrency(tx.Asset) && !(localCurrency == "USD" && needsVND) {
-			return nil
-		}
-=======
 // GetTransactionsFXEnhanced retrieves transactions with real-time FX conversion
 func (s *transactionService) GetTransactionsFXEnhanced(ctx context.Context, filter *models.TransactionFilter, targetCurrencies []string) ([]*models.TransactionWithFX, error) {
 	// Get base transactions
@@ -360,7 +329,6 @@
 			}
 		}
 		enhancedTxs = append(enhancedTxs, enhancedTx)
->>>>>>> 35264dbb
 	}
 
 	return enhancedTxs, nil
@@ -376,25 +344,6 @@
 		}, nil
 	}
 
-<<<<<<< HEAD
-	// Fetch rates using local currency as base
-	fetchedRates, err := s.fxProvider.GetRates(ctx, localCurrency, targets, date)
-	if err != nil {
-		return fmt.Errorf("failed to fetch FX rates for %s: %w", localCurrency, err)
-	}
-
-	// Apply fetched rates
-	if needsUSD {
-		if usdRate, exists := fetchedRates["USD"]; exists {
-			if localCurrency == "USD" {
-				tx.FXToUSD = decimal.NewFromInt(1) // USD to USD rate is 1
-			} else {
-				tx.FXToUSD = usdRate
-			}
-			if tx.FXSource == nil {
-				source := "auto-fx-provider"
-				tx.FXSource = &source
-=======
 	// Build FX rate map
 	fxRates := make(map[string]decimal.Decimal)
 
@@ -411,18 +360,10 @@
 		if containsString(targetCurrencies, "USD") && containsString(targetCurrencies, "VND") {
 			if !containsString(rateTargets, "VND") && tx.LocalCurrency == "USD" {
 				rateTargets = append(rateTargets, "VND")
->>>>>>> 35264dbb
 			}
 			if !containsString(rateTargets, "USD") && tx.LocalCurrency == "VND" {
 				rateTargets = append(rateTargets, "USD")
 			}
-<<<<<<< HEAD
-		} else if localCurrency == "USD" {
-			tx.FXToUSD = decimal.NewFromInt(1) // USD to USD rate is 1
-		} else {
-			return fmt.Errorf("USD rate not available for %s", localCurrency)
-=======
->>>>>>> 35264dbb
 		}
 	}
 
@@ -442,13 +383,6 @@
 				inverseKey := fmt.Sprintf("%s-%s", target, tx.LocalCurrency)
 				fxRates[inverseKey] = decimal.NewFromInt(1).Div(rate)
 			}
-<<<<<<< HEAD
-		} else if localCurrency == "VND" {
-			tx.FXToVND = decimal.NewFromInt(1) // VND to VND rate is 1
-		} else {
-			return fmt.Errorf("VND rate not available for %s", localCurrency)
-=======
->>>>>>> 35264dbb
 		}
 	}
 
