package models

import (
	"errors"
	"fmt"
	"time"

	"github.com/shopspring/decimal"
)

// Transaction represents a single financial transaction
type Transaction struct {
	ID           string    `json:"id" gorm:"primaryKey;column:id;type:varchar(255);default:gen_random_uuid()"`
	Date         time.Time `json:"date" gorm:"column:date;type:timestamptz;not null;index"`
	Type         string    `json:"type" gorm:"column:type;type:varchar(50);not null;index"`
	Asset        string    `json:"asset" gorm:"column:asset;type:varchar(50);not null;index"`
	Account      string    `json:"account" gorm:"column:account;type:varchar(100);not null;index"`
	Counterparty *string   `json:"counterparty" gorm:"column:counterparty;type:varchar(255)"`
	Tag          *string   `json:"tag" gorm:"column:tag;type:varchar(255);index"`
	Note         *string   `json:"note" gorm:"column:note;type:text"`

	// Amount fields
	Quantity   decimal.Decimal `json:"quantity" gorm:"column:quantity;type:decimal(30,18);not null"`
	PriceLocal decimal.Decimal `json:"price_local" gorm:"column:price_local;type:decimal(30,18);not null"`
	LocalCurrency string          `json:"local_currency" gorm:"column:local_currency;type:varchar(10);not null;default:'USD'"`

<<<<<<< HEAD
	// FX and dual currency
	AmountLocal decimal.Decimal `json:"amount_local" gorm:"column:amount_local;type:decimal(30,18);not null"`
	FXToUSD     decimal.Decimal `json:"fx_to_usd" gorm:"column:fx_to_usd;type:decimal(30,18)"`
	FXToVND     decimal.Decimal `json:"fx_to_vnd" gorm:"column:fx_to_vnd;type:decimal(30,18)"`
	AmountUSD   decimal.Decimal `json:"amount_usd" gorm:"column:amount_usd;type:decimal(30,18)"`
	AmountVND   decimal.Decimal `json:"amount_vnd" gorm:"column:amount_vnd;type:decimal(30,18)"`
=======
	// Amount fields
	AmountLocal   decimal.Decimal `json:"amount_local" gorm:"column:amount_local;type:decimal(30,18);not null"`
	LocalCurrency string          `json:"local_currency" gorm:"column:local_currency;type:varchar(10);not null;default:'USD'"`
>>>>>>> 35264dbb

	// Fees (stored in local currency, will be converted dynamically)
	FeeLocal decimal.Decimal `json:"fee_local" gorm:"column:fee_local;type:decimal(30,18);not null;default:0"`

	// Derived metrics
	DeltaQty    decimal.Decimal `json:"delta_qty" gorm:"column:delta_qty;type:decimal(30,18);not null"`
	CashFlowLocal decimal.Decimal `json:"cashflow_local" gorm:"column:cashflow_local;type:decimal(30,18);not null"`

	// Flow flags
	InternalFlow *bool `json:"internal_flow" gorm:"column:internal_flow;type:boolean;default:false"`

	// Enhanced investment tracking - links transaction to investment position
	InvestmentID *string `json:"investment_id" gorm:"column:investment_id;type:varchar(255);index"`

	// Optional tracking
	Horizon   *string          `json:"horizon" gorm:"column:horizon;type:varchar(20);index"`
	EntryDate *time.Time       `json:"entry_date" gorm:"column:entry_date;type:timestamptz;index"`
	ExitDate  *time.Time       `json:"exit_date" gorm:"column:exit_date;type:timestamptz;index"`
	FXImpact  *decimal.Decimal `json:"fx_impact" gorm:"column:fx_impact;type:decimal(30,18)"`

	// Borrow metadata (for type = 'borrow')
	BorrowAPR      *decimal.Decimal `json:"borrow_apr" gorm:"column:borrow_apr;type:decimal(10,8)"`
	BorrowTermDays *int             `json:"borrow_term_days" gorm:"column:borrow_term_days;type:integer"`
	BorrowActive   *bool            `json:"borrow_active" gorm:"column:borrow_active;type:boolean;default:true"`

	// Audit fields
	CreatedAt time.Time `json:"created_at" gorm:"column:created_at;type:timestamptz;autoCreateTime"`
	UpdatedAt time.Time `json:"updated_at" gorm:"column:updated_at;type:timestamptz;autoUpdateTime"`
}

// TableName returns the table name for the Transaction model
func (Transaction) TableName() string {
	return "transactions"
}

// TransactionFilter represents filters for querying transactions
type TransactionFilter struct {
	StartDate    *time.Time
	EndDate      *time.Time
	Types        []string
	Assets       []string
	Accounts     []string
	Tags         []string
	Counterparty *string
	// Filter by linked investment ID when provided
	InvestmentID *string
	Limit        int
	Offset       int
}

// Validate validates the transaction data
func (t *Transaction) Validate() error {
	if t.Date.IsZero() {
		return errors.New("date is required")
	}
	if t.Type == "" {
		return errors.New("type is required")
	}
	if t.Asset == "" {
		return errors.New("asset is required")
	}
	if t.Account == "" {
		return errors.New("account is required")
	}
	if t.Quantity.IsZero() {
		return errors.New("quantity must be non-zero")
	}
	if t.PriceLocal.IsNegative() {
		return errors.New("price must be non-negative")
	}
	if t.LocalCurrency == "" {
<<<<<<< HEAD
		return errors.New("local_currency is required")
=======
		return errors.New("local currency is required")
>>>>>>> 35264dbb
	}
	// FX rates are now optional and will be inferred automatically

	// Validate borrow fields if provided
	if t.Type == "borrow" {
		if t.BorrowAPR != nil && t.BorrowAPR.IsNegative() {
			return errors.New("borrow_apr must be non-negative")
		}
		if t.BorrowTermDays != nil && *t.BorrowTermDays < 0 {
			return errors.New("borrow_term_days must be non-negative")
		}
	}

	// Validate horizon if provided
	if t.Horizon != nil && *t.Horizon != "short-term" && *t.Horizon != "long-term" {
		return errors.New("horizon must be 'short-term' or 'long-term'")
	}

	return nil
}

// CalculateDerivedFields calculates and sets the derived fields
func (t *Transaction) CalculateDerivedFields() {
	// Calculate amount in local currency
	t.AmountLocal = t.Quantity.Mul(t.PriceLocal)
<<<<<<< HEAD

	// Calculate USD/VND amounts if FX rates are available
	if !t.FXToUSD.IsZero() {
		t.AmountUSD = t.AmountLocal.Mul(t.FXToUSD)
	}
	if !t.FXToVND.IsZero() {
		t.AmountVND = t.AmountLocal.Mul(t.FXToVND)
	}
=======
>>>>>>> 35264dbb

	// Calculate ΔQty based on transaction type
	switch t.Type {
	case "buy", "deposit", "transfer_in", "income", "reward", "airdrop", "lend", "repay", "interest":
		t.DeltaQty = t.Quantity
	case "sell", "withdraw", "transfer_out", "expense", "fee", "repay_borrow", "interest_expense":
		t.DeltaQty = t.Quantity.Neg()
	case "valuation":
		t.DeltaQty = decimal.Zero
	case "borrow":
		// Borrow increases cash/asset holdings in the receiving account
		// Liability tracking is handled separately via reporting
		t.DeltaQty = t.Quantity
	}

	// Calculate CashFlow based on transaction type and account
	// Special cases: internal flows should not affect net cash flow
	if t.InternalFlow != nil && *t.InternalFlow && (t.Type == "buy" || t.Type == "sell" || t.Type == "transfer_in" || t.Type == "transfer_out") {
		// Zero out cash flow for internal trades/transfers between own accounts
		t.CashFlowLocal = decimal.Zero
		return
	}

	if t.Type == "valuation" {
		t.CashFlowLocal = decimal.Zero
		return
	}

	if t.Account == "CreditCard" && t.Type == "expense" {
		// Credit card expense: no immediate cash flow
		t.CashFlowLocal = decimal.Zero
	} else {
		switch t.Type {
		case "buy", "expense", "fee", "transfer_out", "lend", "repay_borrow", "interest_expense":
			t.CashFlowLocal = t.AmountLocal.Add(t.FeeLocal).Neg()
		case "sell", "income", "reward", "airdrop", "transfer_in", "repay", "interest":
			t.CashFlowLocal = t.AmountLocal.Sub(t.FeeLocal)
		case "deposit", "withdraw", "borrow":
			// No net cash flow for deposits/withdrawals within same currency
			t.CashFlowLocal = decimal.Zero
		}
	}
}

// GetConvertedAmounts returns the amounts converted to target currencies using provided FX rates
func (t *Transaction) GetConvertedAmounts(fxRates map[string]decimal.Decimal) (usdAmount, vndAmount, usdCashflow, vndCashflow decimal.Decimal) {
	if t.LocalCurrency == "USD" {
		usdAmount = t.AmountLocal
		vndAmount = t.AmountLocal.Mul(fxRates["USD-VND"])
		usdCashflow = t.CashFlowLocal
		vndCashflow = t.CashFlowLocal.Mul(fxRates["USD-VND"])
	} else if t.LocalCurrency == "VND" {
		usdAmount = t.AmountLocal.Mul(fxRates["VND-USD"])
		vndAmount = t.AmountLocal
		usdCashflow = t.CashFlowLocal.Mul(fxRates["VND-USD"])
		vndCashflow = t.CashFlowLocal
	} else {
		// For other currencies, convert through USD as base
		localToUSD := fxRates[t.LocalCurrency+"-USD"]
		localToVND := fxRates[t.LocalCurrency+"-VND"]
		usdAmount = t.AmountLocal.Mul(localToUSD)
		vndAmount = t.AmountLocal.Mul(localToVND)
		usdCashflow = t.CashFlowLocal.Mul(localToUSD)
		vndCashflow = t.CashFlowLocal.Mul(localToVND)
	}

	return usdAmount, vndAmount, usdCashflow, vndCashflow
}

// TransactionWithFX extends Transaction with dynamically calculated FX rates
type TransactionWithFX struct {
	Transaction
	FXRates map[string]decimal.Decimal `json:"fx_rates"` // Map of currency pairs to rates, e.g., "USD-VND": 24000
}

// GetAmountInCurrency returns the amount converted to the specified currency
func (tfx *TransactionWithFX) GetAmountInCurrency(targetCurrency string) decimal.Decimal {
	if tfx.LocalCurrency == targetCurrency {
		return tfx.AmountLocal
	}

	// Try direct conversion
	rateKey := fmt.Sprintf("%s-%s", tfx.LocalCurrency, targetCurrency)
	if rate, exists := tfx.FXRates[rateKey]; exists {
		return tfx.AmountLocal.Mul(rate)
	}

	// Try inverse conversion
	inverseKey := fmt.Sprintf("%s-%s", targetCurrency, tfx.LocalCurrency)
	if rate, exists := tfx.FXRates[inverseKey]; exists {
		return tfx.AmountLocal.Div(rate)
	}

	// No conversion rate available
	return decimal.Zero
}

// GetCashflowInCurrency returns the cashflow converted to the specified currency
func (tfx *TransactionWithFX) GetCashflowInCurrency(targetCurrency string) decimal.Decimal {
	if tfx.LocalCurrency == targetCurrency {
		return tfx.CashFlowLocal
	}

	// Try direct conversion
	rateKey := fmt.Sprintf("%s-%s", tfx.LocalCurrency, targetCurrency)
	if rate, exists := tfx.FXRates[rateKey]; exists {
		return tfx.CashFlowLocal.Mul(rate)
	}

	// Try inverse conversion
	inverseKey := fmt.Sprintf("%s-%s", targetCurrency, tfx.LocalCurrency)
	if rate, exists := tfx.FXRates[inverseKey]; exists {
		return tfx.CashflowLocal.Div(rate)
	}

	// No conversion rate available
	return decimal.Zero
}

// PreSave prepares the transaction for saving by calculating derived fields and validating
func (t *Transaction) PreSave() error {
	t.CalculateDerivedFields()
	return t.Validate()
}<|MERGE_RESOLUTION|>--- conflicted
+++ resolved
@@ -22,20 +22,10 @@
 	// Amount fields
 	Quantity   decimal.Decimal `json:"quantity" gorm:"column:quantity;type:decimal(30,18);not null"`
 	PriceLocal decimal.Decimal `json:"price_local" gorm:"column:price_local;type:decimal(30,18);not null"`
-	LocalCurrency string          `json:"local_currency" gorm:"column:local_currency;type:varchar(10);not null;default:'USD'"`
-
-<<<<<<< HEAD
-	// FX and dual currency
-	AmountLocal decimal.Decimal `json:"amount_local" gorm:"column:amount_local;type:decimal(30,18);not null"`
-	FXToUSD     decimal.Decimal `json:"fx_to_usd" gorm:"column:fx_to_usd;type:decimal(30,18)"`
-	FXToVND     decimal.Decimal `json:"fx_to_vnd" gorm:"column:fx_to_vnd;type:decimal(30,18)"`
-	AmountUSD   decimal.Decimal `json:"amount_usd" gorm:"column:amount_usd;type:decimal(30,18)"`
-	AmountVND   decimal.Decimal `json:"amount_vnd" gorm:"column:amount_vnd;type:decimal(30,18)"`
-=======
+
 	// Amount fields
 	AmountLocal   decimal.Decimal `json:"amount_local" gorm:"column:amount_local;type:decimal(30,18);not null"`
 	LocalCurrency string          `json:"local_currency" gorm:"column:local_currency;type:varchar(10);not null;default:'USD'"`
->>>>>>> 35264dbb
 
 	// Fees (stored in local currency, will be converted dynamically)
 	FeeLocal decimal.Decimal `json:"fee_local" gorm:"column:fee_local;type:decimal(30,18);not null;default:0"`
@@ -107,13 +97,8 @@
 		return errors.New("price must be non-negative")
 	}
 	if t.LocalCurrency == "" {
-<<<<<<< HEAD
-		return errors.New("local_currency is required")
-=======
 		return errors.New("local currency is required")
->>>>>>> 35264dbb
-	}
-	// FX rates are now optional and will be inferred automatically
+	}
 
 	// Validate borrow fields if provided
 	if t.Type == "borrow" {
@@ -137,17 +122,6 @@
 func (t *Transaction) CalculateDerivedFields() {
 	// Calculate amount in local currency
 	t.AmountLocal = t.Quantity.Mul(t.PriceLocal)
-<<<<<<< HEAD
-
-	// Calculate USD/VND amounts if FX rates are available
-	if !t.FXToUSD.IsZero() {
-		t.AmountUSD = t.AmountLocal.Mul(t.FXToUSD)
-	}
-	if !t.FXToVND.IsZero() {
-		t.AmountVND = t.AmountLocal.Mul(t.FXToVND)
-	}
-=======
->>>>>>> 35264dbb
 
 	// Calculate ΔQty based on transaction type
 	switch t.Type {
